// This file is included in the compilation unit when exporting an executable.

const root = @import("root");
const std = @import("std.zig");
const builtin = std.builtin;
const assert = std.debug.assert;
const uefi = std.os.uefi;

var starting_stack_ptr: [*]usize = undefined;

const start_sym_name = if (builtin.arch.isMIPS()) "__start" else "_start";

comptime {
    if (builtin.output_mode == .Lib and builtin.link_mode == .Dynamic) {
        if (builtin.os.tag == .windows and !@hasDecl(root, "_DllMainCRTStartup")) {
            @export(_DllMainCRTStartup, .{ .name = "_DllMainCRTStartup" });
        }
    } else if (builtin.output_mode == .Exe or @hasDecl(root, "main")) {
        if (builtin.link_libc and @hasDecl(root, "main")) {
            if (@typeInfo(@TypeOf(root.main)).Fn.calling_convention != .C) {
                @export(main, .{ .name = "main", .linkage = .Weak });
            }
        } else if (builtin.os.tag == .windows) {
            if (!@hasDecl(root, "WinMain") and !@hasDecl(root, "WinMainCRTStartup") and
                !@hasDecl(root, "wWinMain") and !@hasDecl(root, "wWinMainCRTStartup"))
            {
                @export(WinStartup, .{ .name = "WinMainCRTStartup" });
            } else if (@hasDecl(root, "WinMain") and !@hasDecl(root, "WinMainCRTStartup") and
                !@hasDecl(root, "wWinMain") and !@hasDecl(root, "wWinMainCRTStartup"))
            {
                @export(WinMainCRTStartup, .{ .name = "WinMainCRTStartup" });
            } else if (@hasDecl(root, "wWinMain") and !@hasDecl(root, "wWinMainCRTStartup") and
                !@hasDecl(root, "WinMain") and !@hasDecl(root, "WinMainCRTStartup"))
            {
                @export(wWinMainCRTStartup, .{ .name = "wWinMainCRTStartup" });
            }
        } else if (builtin.os.tag == .uefi) {
            if (!@hasDecl(root, "EfiMain")) @export(EfiMain, .{ .name = "EfiMain" });
        } else if (builtin.arch.isWasm() and builtin.os.tag == .freestanding) {
            if (!@hasDecl(root, start_sym_name)) @export(wasm_freestanding_start, .{ .name = start_sym_name });
        } else if (builtin.os.tag != .other and builtin.os.tag != .freestanding) {
            if (!@hasDecl(root, start_sym_name)) @export(_start, .{ .name = start_sym_name });
        }
    }
}

fn _DllMainCRTStartup(
    hinstDLL: std.os.windows.HINSTANCE,
    fdwReason: std.os.windows.DWORD,
    lpReserved: std.os.windows.LPVOID,
) callconv(.Stdcall) std.os.windows.BOOL {
    if (!builtin.single_threaded) {
        _ = @import("start_windows_tls.zig");
    }

    if (@hasDecl(root, "DllMain")) {
        return root.DllMain(hinstDLL, fdwReason, lpReserved);
    }

    return std.os.windows.TRUE;
}

fn wasm_freestanding_start() callconv(.C) void {
    // This is marked inline because for some reason LLVM in release mode fails to inline it,
    // and we want fewer call frames in stack traces.
    _ = @call(.{ .modifier = .always_inline }, callMain, .{});
}

fn EfiMain(handle: uefi.Handle, system_table: *uefi.tables.SystemTable) callconv(.C) usize {
    uefi.handle = handle;
    uefi.system_table = system_table;

    switch (@TypeOf(root.main).ReturnType) {
        noreturn => {
            root.main();
        },
        void => {
            root.main();
            return 0;
        },
        usize => {
            return root.main();
        },
        uefi.Status => {
            return @enumToInt(root.main());
        },
        else => @compileError("expected return type of main to be 'void', 'noreturn', 'usize', or 'std.os.uefi.Status'"),
    }
}

fn _start() callconv(.Naked) noreturn {
    if (builtin.os.tag == .wasi) {
        // This is marked inline because for some reason LLVM in release mode fails to inline it,
        // and we want fewer call frames in stack traces.
        std.os.wasi.proc_exit(@call(.{ .modifier = .always_inline }, callMain, .{}));
    }

    switch (builtin.arch) {
        .x86_64 => {
            starting_stack_ptr = asm (""
                : [argc] "={rsp}" (-> [*]usize)
            );
        },
        .i386 => {
            starting_stack_ptr = asm (""
                : [argc] "={esp}" (-> [*]usize)
            );
        },
        .aarch64, .aarch64_be, .arm => {
            starting_stack_ptr = asm ("mov %[argc], sp"
                : [argc] "=r" (-> [*]usize)
            );
        },
        .riscv64 => {
            starting_stack_ptr = asm ("mv %[argc], sp"
                : [argc] "=r" (-> [*]usize)
            );
        },
        .mips, .mipsel => {
            // Need noat here because LLVM is free to pick any register
            starting_stack_ptr = asm (
                \\ .set noat
                \\ move %[argc], $sp
                : [argc] "=r" (-> [*]usize)
            );
        },
        else => @compileError("unsupported arch"),
    }
    // If LLVM inlines stack variables into _start, they will overwrite
    // the command line argument data.
    @call(.{ .modifier = .never_inline }, posixCallMainAndExit, .{});
}

fn WinStartup() callconv(.Stdcall) noreturn {
    @setAlignStack(16);
    if (!builtin.single_threaded) {
        _ = @import("start_windows_tls.zig");
    }

    std.debug.maybeEnableSegfaultHandler();

    std.os.windows.kernel32.ExitProcess(initEventLoopAndCallMain(u8, callMain));
}

fn WinMainCRTStartup() callconv(.Stdcall) noreturn {
    @setAlignStack(16);
    if (!builtin.single_threaded) {
        _ = @import("start_windows_tls.zig");
    }

    std.debug.maybeEnableSegfaultHandler();

    const result = initEventLoopAndCallMain(std.os.windows.INT, callWinMain);
    std.os.windows.kernel32.ExitProcess(@bitCast(std.os.windows.UINT, result));
}

fn wWinMainCRTStartup() callconv(.Stdcall) noreturn {
    @setAlignStack(16);
    if (!builtin.single_threaded) {
        _ = @import("start_windows_tls.zig");
    }

    std.debug.maybeEnableSegfaultHandler();

    const result = initEventLoopAndCallMain(std.os.windows.INT, callWWinMain);
    std.os.windows.kernel32.ExitProcess(@bitCast(std.os.windows.UINT, result));
}

// TODO https://github.com/ziglang/zig/issues/265
fn posixCallMainAndExit() noreturn {
    if (builtin.os.tag == .freebsd) {
        @setAlignStack(16);
    }
    const argc = starting_stack_ptr[0];
    const argv = @ptrCast([*][*:0]u8, starting_stack_ptr + 1);

    const envp_optional = @ptrCast([*:null]?[*:0]u8, @alignCast(@alignOf(usize), argv + argc + 1));
    var envp_count: usize = 0;
    while (envp_optional[envp_count]) |_| : (envp_count += 1) {}
    const envp = @ptrCast([*][*:0]u8, envp_optional)[0..envp_count];

    if (builtin.os.tag == .linux) {
        // Find the beginning of the auxiliary vector
        const auxv = @ptrCast([*]std.elf.Auxv, @alignCast(@alignOf(usize), envp.ptr + envp_count + 1));
        std.os.linux.elf_aux_maybe = auxv;
        // Initialize the TLS area
        std.os.linux.tls.initStaticTLS();

        // TODO This is disabled because what should we do when linking libc and this code
        // does not execute? And also it's causing a test failure in stack traces in release modes.

        //// Linux ignores the stack size from the ELF file, and instead always does 8 MiB. A further
        //// problem is that it uses PROT_GROWSDOWN which prevents stores to addresses too far down
        //// the stack and requires "probing". So here we allocate our own stack.
        //const wanted_stack_size = gnu_stack_phdr.p_memsz;
        //assert(wanted_stack_size % std.mem.page_size == 0);
        //// Allocate an extra page as the guard page.
        //const total_size = wanted_stack_size + std.mem.page_size;
        //const new_stack = std.os.mmap(
        //    null,
        //    total_size,
        //    std.os.PROT_READ | std.os.PROT_WRITE,
        //    std.os.MAP_PRIVATE | std.os.MAP_ANONYMOUS,
        //    -1,
        //    0,
        //) catch @panic("out of memory");
        //std.os.mprotect(new_stack[0..std.mem.page_size], std.os.PROT_NONE) catch {};
        //std.os.exit(@call(.{.stack = new_stack}, callMainWithArgs, .{argc, argv, envp}));
    }

    std.os.exit(@call(.{ .modifier = .always_inline }, callMainWithArgs, .{ argc, argv, envp }));
}

fn callMainWithArgs(argc: usize, argv: [*][*:0]u8, envp: [][*:0]u8) u8 {
    std.os.argv = argv[0..argc];
    std.os.environ = envp;

    std.debug.maybeEnableSegfaultHandler();

    return initEventLoopAndCallMain(u8, callMain);
}

fn main(c_argc: i32, c_argv: [*][*:0]u8, c_envp: [*:null]?[*:0]u8) callconv(.C) i32 {
    var env_count: usize = 0;
    while (c_envp[env_count] != null) : (env_count += 1) {}
    const envp = @ptrCast([*][*:0]u8, c_envp)[0..env_count];
    return @call(.{ .modifier = .always_inline }, callMainWithArgs, .{ @intCast(usize, c_argc), c_argv, envp });
}

// General error message for a malformed return type
const bad_main_ret = "expected return type of main to be 'void', '!void', 'noreturn', 'u8', or '!u8'";

// This is marked inline because for some reason LLVM in release mode fails to inline it,
// and we want fewer call frames in stack traces.
inline fn initEventLoopAndCallMain(comptime Out: type, comptime mainFunc: fn () Out) Out {
    if (std.event.Loop.instance) |loop| {
        if (!@hasDecl(root, "event_loop")) {
            loop.init() catch |err| {
                std.debug.warn("error: {}\n", .{@errorName(err)});
                if (@errorReturnTrace()) |trace| {
                    std.debug.dumpStackTrace(trace.*);
                }
                return 1;
            };
            defer loop.deinit();

            var result: u8 = undefined;
            var frame: @Frame(callMainAsync) = undefined;
<<<<<<< HEAD
            _ = @asyncCall(&frame, &result, callMainAsync, u8, mainFunc, loop);
=======
            _ = @asyncCall(&frame, &result, callMainAsync, .{loop});
>>>>>>> 596ca6cf
            loop.run();
            return result;
        }
    }

    // This is marked inline because for some reason LLVM in release mode fails to inline it,
    // and we want fewer call frames in stack traces.
    return @call(.{ .modifier = .always_inline }, mainFunc, .{});
}
fn callMainAsync(comptime Out: type, comptime mainProc: fn () Out, loop: *std.event.Loop) callconv(.Async) Out {
    // This prevents the event loop from terminating at least until main() has returned.
    loop.beginOneEvent();
    defer loop.finishOneEvent();
    return mainProc();
}

// This is not marked inline because it is called with @asyncCall when
// there is an event loop.
pub fn callMain() u8 {
    switch (@typeInfo(@TypeOf(root.main).ReturnType)) {
        .NoReturn => {
            root.main();
        },
        .Void => {
            root.main();
            return 0;
        },
        .Int => |info| {
            if (info.bits != 8) {
                @compileError(bad_main_ret);
            }
            return root.main();
        },
        .ErrorUnion => {
            const result = root.main() catch |err| {
                std.debug.warn("error: {}\n", .{@errorName(err)});
                if (@errorReturnTrace()) |trace| {
                    std.debug.dumpStackTrace(trace.*);
                }
                return 1;
            };
            switch (@typeInfo(@TypeOf(result))) {
                .Void => return 0,
                .Int => |info| {
                    if (info.bits != 8) {
                        @compileError(bad_main_ret);
                    }
                    return result;
                },
                else => @compileError(bad_main_ret),
            }
        },
        else => @compileError(bad_main_ret),
    }
}

pub fn callWinMain() std.os.windows.INT {
    const hInstance = std.os.windows.kernel32.GetModuleHandleA(null);
    const lpCmdLine = std.os.windows.kernel32.GetCommandLineA();

    // There's no (documented) way to get the nCmdShow parameter, so we're
    // using this fairly standard default.
    const nCmdShow = std.os.windows.user32.SW_SHOW;

    return root.WinMain(hInstance, null, lpCmdLine, nCmdShow);
}

pub fn callWWinMain() std.os.windows.INT {
    const hInstance = std.os.windows.kernel32.GetModuleHandleA(null);
    const lpCmdLine = std.os.windows.kernel32.GetCommandLineW();

    // There's no (documented) way to get the nCmdShow parameter, so we're
    // using this fairly standard default.
    const nCmdShow = std.os.windows.user32.SW_SHOW;

    return root.wWinMain(hInstance, null, lpCmdLine, nCmdShow);
}<|MERGE_RESOLUTION|>--- conflicted
+++ resolved
@@ -246,11 +246,7 @@
 
             var result: u8 = undefined;
             var frame: @Frame(callMainAsync) = undefined;
-<<<<<<< HEAD
-            _ = @asyncCall(&frame, &result, callMainAsync, u8, mainFunc, loop);
-=======
-            _ = @asyncCall(&frame, &result, callMainAsync, .{loop});
->>>>>>> 596ca6cf
+            _ = @asyncCall(&frame, &result, callMainAsync, .{u8, mainFunc, loop});
             loop.run();
             return result;
         }
